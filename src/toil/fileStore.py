--- conflicted
+++ resolved
@@ -446,10 +446,7 @@
         # at a time on a worker, we can bookkeep the job's file store operated files in a
         # dictionary.
         self.jobSpecificFiles = {}
-<<<<<<< HEAD
         self.jobName = str(self.jobGraph)
-=======
->>>>>>> 16183969
         self.jobID = sha1(self.jobName).hexdigest()
         logger.info('Starting job (%s) with ID (%s).', self.jobName, self.jobID)
         # A variable to describe how many hard links an unused file in the cache will have.
@@ -1572,7 +1569,6 @@
 
 class NonCachingFileStore(FileStore):
     def __init__(self, jobStore, jobGraph, localTempDir, inputBlockFn):
-<<<<<<< HEAD
         self.jobStore = jobStore
         self.jobGraph = jobGraph
         self.jobName = str(self.jobGraph)
@@ -1580,14 +1576,11 @@
         self.inputBlockFn = inputBlockFn
         self.jobsToDelete = set()
         self.loggingMessages = []
-        self.localFileMap = {}
         self.filesToDelete = set()
-=======
         super(NonCachingFileStore, self).__init__(jobStore, jobGraph, localTempDir, inputBlockFn)
         # This will be defined in the `open` method.
         self.jobStateFile = None
         self.localFileMap = defaultdict(list)
->>>>>>> 16183969
 
     @contextmanager
     def open(self, job):
