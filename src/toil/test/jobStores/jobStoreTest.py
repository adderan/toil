from Queue import Queue
from abc import abstractmethod, ABCMeta
import hashlib
import logging
import os
import urllib2
import tempfile
from threading import Thread
import tempfile
import uuid
from xml.etree.cElementTree import Element

from toil.jobStores.abstractJobStore import (NoSuchJobException, NoSuchFileException)
from toil.jobStores.awsJobStore import AWSJobStore
from toil.jobStores.fileJobStore import FileJobStore
from toil.test import ToilTest

logger = logging.getLogger( __name__ )

# TODO: AWSJobStore does not check the existence of jobs before associating files with them

def urlIsValid(url):
    def httpUrl(url):
        try:
            exists = False
            f = urllib2.urlopen(urllib2.Request(url))
            exists = True
        except:
            pass
        return exists

    prefix, path = url.split(':',1)
    if prefix == 'file':
        return os.path.exists(path)
    else:
        return httpUrl(url)


class hidden:
    """
    Hide abstract base class from unittest's test case loader

    http://stackoverflow.com/questions/1323455/python-unit-test-with-base-and-sub-class#answer-25695512
    """
    class AbstractJobStoreTest( ToilTest ):
        __metaclass__ = ABCMeta

        default_try_count = 1

        maxDiff = None

        def _dummyConfig( self ):
            config = Element( "config" )
            config.attrib[ "try_count" ] = str( self.default_try_count )
            return config

        def _encryptedConfig(self):
            config = self._dummyConfig()
            sse_key = tempfile.mkdtemp() + "keyFile"
            with open(sse_key, 'w') as f:
                f.write("aaaaaaaaaaaaaaaaaaaaaaaaaaaaaaaa")
            config.attrib["sse_key"] = sse_key
            return config

        @abstractmethod
        def createJobStore( self, config=None ):
            """
            :rtype: AbstractJobStore
            """
            raise NotImplementedError( )

        def setUp( self ):
            super( hidden.AbstractJobStoreTest, self ).setUp( )
            self.namePrefix = str( uuid.uuid4( ) )
            config = self._dummyConfig( )
            self.master = self.createJobStore( config )

        def tearDown( self ):
            self.master.deleteJobStore( )
            super( hidden.AbstractJobStoreTest, self ).tearDown( )

        def test( self ):
            """
            This is a front-to-back test of the "happy" path in a job store, i.e. covering things
            that occur in the dat to day life of a job store. The purist might insist that this be
            split up into several cases and I agree wholeheartedly.
            """
            master = self.master

            self.jobStoreRunThrough(master)

        def testSSE( self ):
            config=self._encryptedConfig()
            jobStore = self.createJobStore(config)
            self.jobStoreRunThrough(jobStore, config=config)

        def jobStoreRunThrough(self, master, config=None):
            # Test initial state
            #
<<<<<<< HEAD
            self.assertFalse(master.exists("foo"))
            # Create parent batchjob and verify its existence/properties
=======
            self.assertFalse( master.exists( "foo" ) )

            # Create parent job and verify its existence/properties
>>>>>>> 9782ef43
            #
            jobOnMaster = master.create("master1", 12, 34, 35, "foo")
            self.assertTrue(master.exists(jobOnMaster.jobStoreID))
            self.assertEquals(jobOnMaster.command, "master1")
            self.assertEquals(jobOnMaster.memory, 12)
            self.assertEquals(jobOnMaster.cpu, 34)
            self.assertEquals(jobOnMaster.disk, 35)
            self.assertEquals(jobOnMaster.updateID, "foo")
            self.assertEquals(jobOnMaster.stack, [])
            self.assertEquals(jobOnMaster.predecessorNumber, 0)
            self.assertEquals(jobOnMaster.predecessorsFinished, set())
            self.assertEquals(jobOnMaster.logJobStoreFileID, None)
<<<<<<< HEAD
            # Create a second instance of the batchjob store, simulating a worker ...
            #
            worker = self.createJobStore(config=config)
            # ... and load the parent batchjob there.
            jobOnWorker = worker.load(jobOnMaster.jobStoreID)
            self.assertEquals(jobOnMaster, jobOnWorker)
            # Update state on batchjob
=======

            # Create a second instance of the job store, simulating a worker ...
            #
            worker = self.createJobStore( )
            # ... and load the parent job there.
            jobOnWorker = worker.load( jobOnMaster.jobStoreID )
            self.assertEquals( jobOnMaster, jobOnWorker )

            # Update state on job
>>>>>>> 9782ef43
            #
            # The following demonstrates the job creation pattern, where jobs
            # to be created are referenced in "jobsToDelete" array, which is
            # persisted to disk first
            # If things go wrong during the update, this list of jobs to delete
            # is used to fix the state
            jobOnWorker.jobsToDelete = ["1", "2"]
            worker.update(jobOnWorker)
            # Check jobs to delete persisted
            self.assertEquals(master.load(jobOnWorker.jobStoreID).jobsToDelete, ["1", "2"])
            # Create children
            child1 = worker.create("child1", 23, 45, 46, "1", 1)
            child2 = worker.create("child2", 34, 56, 57, "2", 1)
            # Update parent
            jobOnWorker.stack.append(((child1.jobStoreID, 23, 45, 46, 1), (child2.jobStoreID, 34, 56, 57, 1)))
            jobOnWorker.jobsToDelete = []
            worker.update(jobOnWorker)
            # Check equivalence between master and worker
            #
<<<<<<< HEAD
            self.assertNotEquals(jobOnWorker, jobOnMaster)
            # Reload parent batchjob on master
            jobOnMaster = master.load(jobOnMaster.jobStoreID)
            self.assertEquals(jobOnWorker, jobOnMaster)
            # Load children on master an check equivalence
            self.assertEquals(master.load(child1.jobStoreID), child1)
            self.assertEquals(master.load(child2.jobStoreID), child2)
            # Test changing and persisting batchjob state across multiple jobs
=======
            self.assertNotEquals( jobOnWorker, jobOnMaster )
            # Reload parent job on master
            jobOnMaster = master.load( jobOnMaster.jobStoreID )
            self.assertEquals( jobOnWorker, jobOnMaster )
            # Load children on master an check equivalence
            self.assertEquals(master.load(child1.jobStoreID), child1)
            self.assertEquals(master.load(child2.jobStoreID), child2)
            
            # Test changing and persisting job state across multiple jobs
>>>>>>> 9782ef43
            #
            childJobs = [worker.load(childCommand[0]) for childCommand in jobOnMaster.stack[-1]]
            for childJob in childJobs:
                childJob.logJobStoreFileID = str(uuid.uuid4())
                childJob.remainingRetryCount = 66
                self.assertNotEquals(childJob, master.load(childJob.jobStoreID))
            for childJob in childJobs:
                worker.update(childJob)
            for childJob in childJobs:
<<<<<<< HEAD
                self.assertEquals(master.load(childJob.jobStoreID), childJob)
                self.assertEquals(worker.load(childJob.jobStoreID), childJob)

                # Test batchjob iterator
            self.assertEquals(set(childJobs + [jobOnMaster]), set(worker.jobs()))
            self.assertEquals(set(childJobs + [jobOnMaster]), set(master.jobs()))
            # Test batchjob deletions
=======
                self.assertEquals( master.load( childJob.jobStoreID ), childJob )
                self.assertEquals( worker.load( childJob.jobStoreID ), childJob )    

            # Test job iterator
            self.assertEquals(set(childJobs + [ jobOnMaster ]), set(worker.jobs()))
            self.assertEquals(set(childJobs + [ jobOnMaster ]), set(master.jobs()))

            # Test job deletions
>>>>>>> 9782ef43
            #
            # First delete parent, this should have no effect on the children
            self.assertTrue(master.exists(jobOnMaster.jobStoreID))
            self.assertTrue(worker.exists(jobOnMaster.jobStoreID))
            master.delete(jobOnMaster.jobStoreID)
            self.assertFalse(master.exists(jobOnMaster.jobStoreID))
            self.assertFalse(worker.exists(jobOnMaster.jobStoreID))
            for childJob in childJobs:
                self.assertTrue(master.exists(childJob.jobStoreID))
                self.assertTrue(worker.exists(childJob.jobStoreID))
                master.delete(childJob.jobStoreID)
                self.assertFalse(master.exists(childJob.jobStoreID))
                self.assertFalse(worker.exists(childJob.jobStoreID))
<<<<<<< HEAD
                self.assertRaises(NoSuchJobException, worker.load, childJob.jobStoreID)
                self.assertRaises(NoSuchJobException, master.load, childJob.jobStoreID)

            # Test batchjob iterator now has no jobs
=======
                self.assertRaises( NoSuchJobException, worker.load, childJob.jobStoreID )
                self.assertRaises( NoSuchJobException, master.load, childJob.jobStoreID )
            
            # Test job iterator now has no jobs
>>>>>>> 9782ef43
            #
            self.assertEquals(set(), set(worker.jobs()))
            self.assertEquals(set(), set(master.jobs()))
            # Test shared files: Write shared file on master, ...
            #
            with master.writeSharedFileStream("foo") as f:
                f.write("bar")
            # ... read that file on worker, ...
            with worker.readSharedFileStream("foo") as f:
                self.assertEquals("bar", f.read())
            # ... and read it again on master.
            with master.readSharedFileStream("foo") as f:
                self.assertEquals("bar", f.read())

            with master.writeSharedFileStream("nonEncrypted", isProtected=False) as f:
                f.write("bar")
            sharedUrl = master.getSharedPublicUrl("nonEncrypted")
            self.assertTrue(urlIsValid(sharedUrl))
<<<<<<< HEAD
            # Test per-batchjob files: Create empty file on master, ...
            #
            # First recreate batchjob
            jobOnMaster = master.create("master1", 12, 34, 35, "foo")
            fileOne = worker.getEmptyFileStoreID(jobOnMaster.jobStoreID)
=======

            # Test per-job files: Create empty file on master, ...
            #
            
            #First recreate job
            jobOnMaster = master.create( "master1", 12, 34, 35, "foo")
            
            fileOne = worker.getEmptyFileStoreID( jobOnMaster.jobStoreID )
            
>>>>>>> 9782ef43
            # Check file exists
            self.assertTrue(worker.fileExists(fileOne))
            self.assertTrue(master.fileExists(fileOne))
            # ... write to the file on worker, ...
            with worker.updateFileStream(fileOne) as f:
                f.write("one")
            # ... read the file as a stream on the master, ....
            with master.readFileStream(fileOne) as f:
                self.assertEquals(f.read(), "one")

            # ... and copy it to a temporary physical file on the master.
            fh, path = tempfile.mkstemp()
            try:
                os.close(fh)
                master.readFile(fileOne, path)
                with open(path, 'r+') as f:
                    self.assertEquals(f.read(), "one")
                    # Write a different string to the local file ...
                    f.seek(0)
                    f.truncate(0)
                    f.write("two")
                # ... and create a second file from the local file.
                fileTwo = master.writeFile(jobOnMaster.jobStoreID, path)
                with worker.readFileStream(fileTwo) as f:
                    self.assertEquals(f.read(), "two")
                # Now update the first file from the local file ...
                master.updateFile(fileOne, path)
                with worker.readFileStream(fileOne) as f:
                    self.assertEquals(f.read(), "two")


            finally:
                os.unlink(path)
            # Create a third file to test the last remaining method.
            with worker.writeFileStream(jobOnMaster.jobStoreID) as (f, fileThree):
                f.write("three")
            with master.readFileStream(fileThree) as f:
                self.assertEquals(f.read(), "three")
            # Delete a file explicitly but leave files for the implicit deletion through the parent
            worker.deleteFile(fileOne)
            # Check the file is gone
            self.assertTrue(not worker.fileExists(fileOne))
            self.assertTrue(not master.fileExists(fileOne))
            # Test stats and logging
            testRead = []
            files = master.readStatsAndLogging(testRead.append)
            self.assertTrue(files == 0)
            master.writeStatsAndLogging("abc")
            files = master.readStatsAndLogging(testRead.append)
            assert len(testRead) == 1
            self.assertTrue(files == 1)
            files = master.readStatsAndLogging(testRead.append)
            self.assertTrue(files == 0)
            master.writeStatsAndLogging("abc")
            master.writeStatsAndLogging("abc")
            files = master.readStatsAndLogging(testRead.append)
            self.assertTrue(files == 2)
            # Delete parent and its associated files
            #
            master.delete(jobOnMaster.jobStoreID)
            self.assertFalse(master.exists(jobOnMaster.jobStoreID))
            # Files should be gone as well. NB: the fooStream() methods return context managers
            self.assertRaises(NoSuchFileException, worker.readFileStream(fileTwo).__enter__)
            self.assertRaises(NoSuchFileException, worker.readFileStream(fileThree).__enter__)
            # TODO: Who deletes the shared files?
            # TODO: Test stats methods

        def testMultipartUploads( self ):
            """
            This test is meant to cover multi-part uploads in the AWSJobStore but it doesn't hurt
            running it against the other job stores as well.
            """
            # Should not block. On Linux, /dev/random blocks when its running low on entropy
            random_device = '/dev/urandom'
            # http://unix.stackexchange.com/questions/11946/how-big-is-the-pipe-buffer
            bufSize = 65536
            partSize = AWSJobStore._s3_part_size
            self.assertEquals( partSize % bufSize, 0 )
            job = self.master.create( "1", 2, 3, 4, 0)

            # Test file/stream ending on part boundary and within a part
            #
            for partsPerFile in ( 1, 2.33 ):
                checksum = hashlib.md5( )
                checksumQueue = Queue( 2 )

                # FIXME: Having a separate thread is probably overkill here

                def checksumThreadFn( ):
                    while True:
                        _buf = checksumQueue.get( )
                        if _buf is None: break
                        checksum.update( _buf )

                # Multipart upload from stream
                #
                checksumThread = Thread( target=checksumThreadFn )
                checksumThread.start( )
                try:
                    with open(random_device) as readable:
                        with self.master.writeFileStream( job.jobStoreID ) as ( writable, fileId ):
                            for i in range( int( partSize * partsPerFile / bufSize ) ):
                                buf = readable.read( bufSize )
                                checksumQueue.put( buf )
                                writable.write( buf )
                finally:
                    checksumQueue.put( None )
                    checksumThread.join( )
                before = checksum.hexdigest( )

                # Verify
                #
                checksum = hashlib.md5( )
                with self.master.readFileStream( fileId ) as readable:
                    while True:
                        buf = readable.read( bufSize )
                        if not buf: break
                        checksum.update( buf )
                after = checksum.hexdigest( )
                self.assertEquals( before, after )

                # Multi-part upload from file
                #
                checksum = hashlib.md5( )
                fh, path = tempfile.mkstemp( )
                try:
                    with os.fdopen( fh, 'r+' ) as writable:
                        with open(random_device) as readable:
                            for i in range( int( partSize * partsPerFile / bufSize ) ):
                                buf = readable.read( bufSize )
                                writable.write( buf )
                                checksum.update( buf )
                    fileId = self.master.writeFile( job.jobStoreID, path )
                finally:
                    os.unlink( path )
                before = checksum.hexdigest( )

                # Verify
                #
                checksum = hashlib.md5( )
                with self.master.readFileStream( fileId ) as readable:
                    while True:
                        buf = readable.read( bufSize )
                        if not buf: break
                        checksum.update( buf )
                after = checksum.hexdigest( )
                self.assertEquals( before, after )
            self.master.delete( job.jobStoreID )

        def testZeroLengthFiles( self ):
            job = self.master.create( "1", 2, 3, 4, 0)
            nullFile = self.master.writeFile( job.jobStoreID, '/dev/null' )
            with self.master.readFileStream( nullFile ) as f:
                self.assertEquals( f.read( ), "" )
            with self.master.writeFileStream( job.jobStoreID ) as ( f, nullStream ):
                pass
            with self.master.readFileStream( nullStream ) as f:
                self.assertEquals( f.read( ), "" )
            self.master.delete( job.jobStoreID )

class FileJobStoreTest( hidden.AbstractJobStoreTest ):
    def createJobStore( self, config=None ):
        return FileJobStore( self.namePrefix, config )


class AWSJobStoreTest( hidden.AbstractJobStoreTest ):
    testRegion = "us-west-2"

    def createJobStore( self, config=None ):
        AWSJobStore._s3_part_size = 5 * 1024 * 1024
        return AWSJobStore(self.testRegion, self.namePrefix , config )
<|MERGE_RESOLUTION|>--- conflicted
+++ resolved
@@ -97,14 +97,8 @@
         def jobStoreRunThrough(self, master, config=None):
             # Test initial state
             #
-<<<<<<< HEAD
             self.assertFalse(master.exists("foo"))
-            # Create parent batchjob and verify its existence/properties
-=======
-            self.assertFalse( master.exists( "foo" ) )
-
             # Create parent job and verify its existence/properties
->>>>>>> 9782ef43
             #
             jobOnMaster = master.create("master1", 12, 34, 35, "foo")
             self.assertTrue(master.exists(jobOnMaster.jobStoreID))
@@ -117,25 +111,14 @@
             self.assertEquals(jobOnMaster.predecessorNumber, 0)
             self.assertEquals(jobOnMaster.predecessorsFinished, set())
             self.assertEquals(jobOnMaster.logJobStoreFileID, None)
-<<<<<<< HEAD
-            # Create a second instance of the batchjob store, simulating a worker ...
+
+            # Create a second instance of the job store, simulating a worker ...
             #
             worker = self.createJobStore(config=config)
             # ... and load the parent batchjob there.
             jobOnWorker = worker.load(jobOnMaster.jobStoreID)
             self.assertEquals(jobOnMaster, jobOnWorker)
-            # Update state on batchjob
-=======
-
-            # Create a second instance of the job store, simulating a worker ...
-            #
-            worker = self.createJobStore( )
-            # ... and load the parent job there.
-            jobOnWorker = worker.load( jobOnMaster.jobStoreID )
-            self.assertEquals( jobOnMaster, jobOnWorker )
-
             # Update state on job
->>>>>>> 9782ef43
             #
             # The following demonstrates the job creation pattern, where jobs
             # to be created are referenced in "jobsToDelete" array, which is
@@ -155,26 +138,14 @@
             worker.update(jobOnWorker)
             # Check equivalence between master and worker
             #
-<<<<<<< HEAD
             self.assertNotEquals(jobOnWorker, jobOnMaster)
-            # Reload parent batchjob on master
+            # Reload parent job on master
             jobOnMaster = master.load(jobOnMaster.jobStoreID)
             self.assertEquals(jobOnWorker, jobOnMaster)
             # Load children on master an check equivalence
             self.assertEquals(master.load(child1.jobStoreID), child1)
             self.assertEquals(master.load(child2.jobStoreID), child2)
-            # Test changing and persisting batchjob state across multiple jobs
-=======
-            self.assertNotEquals( jobOnWorker, jobOnMaster )
-            # Reload parent job on master
-            jobOnMaster = master.load( jobOnMaster.jobStoreID )
-            self.assertEquals( jobOnWorker, jobOnMaster )
-            # Load children on master an check equivalence
-            self.assertEquals(master.load(child1.jobStoreID), child1)
-            self.assertEquals(master.load(child2.jobStoreID), child2)
-            
             # Test changing and persisting job state across multiple jobs
->>>>>>> 9782ef43
             #
             childJobs = [worker.load(childCommand[0]) for childCommand in jobOnMaster.stack[-1]]
             for childJob in childJobs:
@@ -184,24 +155,13 @@
             for childJob in childJobs:
                 worker.update(childJob)
             for childJob in childJobs:
-<<<<<<< HEAD
                 self.assertEquals(master.load(childJob.jobStoreID), childJob)
                 self.assertEquals(worker.load(childJob.jobStoreID), childJob)
 
-                # Test batchjob iterator
+            # Test job iterator
             self.assertEquals(set(childJobs + [jobOnMaster]), set(worker.jobs()))
             self.assertEquals(set(childJobs + [jobOnMaster]), set(master.jobs()))
-            # Test batchjob deletions
-=======
-                self.assertEquals( master.load( childJob.jobStoreID ), childJob )
-                self.assertEquals( worker.load( childJob.jobStoreID ), childJob )    
-
-            # Test job iterator
-            self.assertEquals(set(childJobs + [ jobOnMaster ]), set(worker.jobs()))
-            self.assertEquals(set(childJobs + [ jobOnMaster ]), set(master.jobs()))
-
             # Test job deletions
->>>>>>> 9782ef43
             #
             # First delete parent, this should have no effect on the children
             self.assertTrue(master.exists(jobOnMaster.jobStoreID))
@@ -215,17 +175,10 @@
                 master.delete(childJob.jobStoreID)
                 self.assertFalse(master.exists(childJob.jobStoreID))
                 self.assertFalse(worker.exists(childJob.jobStoreID))
-<<<<<<< HEAD
                 self.assertRaises(NoSuchJobException, worker.load, childJob.jobStoreID)
                 self.assertRaises(NoSuchJobException, master.load, childJob.jobStoreID)
 
-            # Test batchjob iterator now has no jobs
-=======
-                self.assertRaises( NoSuchJobException, worker.load, childJob.jobStoreID )
-                self.assertRaises( NoSuchJobException, master.load, childJob.jobStoreID )
-            
             # Test job iterator now has no jobs
->>>>>>> 9782ef43
             #
             self.assertEquals(set(), set(worker.jobs()))
             self.assertEquals(set(), set(master.jobs()))
@@ -244,23 +197,11 @@
                 f.write("bar")
             sharedUrl = master.getSharedPublicUrl("nonEncrypted")
             self.assertTrue(urlIsValid(sharedUrl))
-<<<<<<< HEAD
-            # Test per-batchjob files: Create empty file on master, ...
-            #
-            # First recreate batchjob
+            # Test per-job files: Create empty file on master, ...
+            #
+            # First recreate job
             jobOnMaster = master.create("master1", 12, 34, 35, "foo")
             fileOne = worker.getEmptyFileStoreID(jobOnMaster.jobStoreID)
-=======
-
-            # Test per-job files: Create empty file on master, ...
-            #
-            
-            #First recreate job
-            jobOnMaster = master.create( "master1", 12, 34, 35, "foo")
-            
-            fileOne = worker.getEmptyFileStoreID( jobOnMaster.jobStoreID )
-            
->>>>>>> 9782ef43
             # Check file exists
             self.assertTrue(worker.fileExists(fileOne))
             self.assertTrue(master.fileExists(fileOne))
