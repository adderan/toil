# Copyright (C) 2015-2016 Regents of the University of California
#
# Licensed under the Apache License, Version 2.0 (the "License");
# you may not use this file except in compliance with the License.
# You may obtain a copy of the License at
#
#     http://www.apache.org/licenses/LICENSE-2.0
#
# Unless required by applicable law or agreed to in writing, software
# distributed under the License is distributed on an "AS IS" BASIS,
# WITHOUT WARRANTIES OR CONDITIONS OF ANY KIND, either express or implied.
# See the License for the specific language governing permissions and
# limitations under the License.

from __future__ import absolute_import

import logging
from collections import deque
from threading import Lock

from bd2k.util.exceptions import require
from bd2k.util.threading import ExceptionalThread
from bd2k.util.throttle import throttle

from toil.batchSystems.abstractBatchSystem import AbstractScalableBatchSystem
from toil.common import Config
from toil.provisioners.abstractProvisioner import AbstractProvisioner, Shape

logger = logging.getLogger(__name__)

# A *deficit* exists when we have more jobs that can run on preemptable nodes than we have
# preemptable nodes. In order to not block these jobs, we want to increase the number of non-
# preemptable nodes that we have and need for just non-preemptable jobs. However, we may still
# prefer waiting for preemptable instances to come available.
#
# To accommodate this, we set the delta to the difference between the number of provisioned
# preemptable nodes and the number of nodes that were requested. when the non-preemptable thread
# wants to provision nodes, it will multiply this delta times a preference for preemptable vs.
# non-preemptable nodes.

_preemptableNodeDeficit = 0

class RecentJobShapes(object):
    """
    Used to track the 'shapes' of the last N jobs run (see Shape).
    """

    def __init__(self, config, nodeShape, N=1000):
        # As a prior we start of with 10 jobs each with the default memory, cores, and disk. To
        # estimate the running time we use the the default wall time of each node allocation,
        # so that one job will fill the time per node.
        self.jobShapes = deque(maxlen=N,
                               iterable=10 * [Shape(wallTime=nodeShape.wallTime,
                                                    memory=config.defaultMemory,
                                                    cores=config.defaultCores,
                                                    disk=config.defaultDisk)])
        # Calls to add and getLastNJobShapes may be concurrent
        self.lock = Lock()
        # Number of jobs to average over
        self.N = N

    def add(self, jobShape):
        """
        Adds a job shape as the last completed job.
        :param Shape jobShape: The memory, core and disk requirements of the completed job
        """
        with self.lock:
            self.jobShapes.append(jobShape)

    def get(self):
        """
        Gets the last N job shapes added.
        """
        with self.lock:
            return list(self.jobShapes)


def binPacking(jobShapes, nodeShape):
    """
    Use a first fit decreasing (FFD) bin packing like algorithm to calculate an approximate
    minimum number of nodes that will fit the given list of jobs.
    :param Shape nodeShape: The properties of an atomic node allocation, in terms of wall-time,
           memory, cores and local disk.
    :param list[Shape] jobShapes: A list of shapes, each representing a job.
    Let a *node reservation* be an interval of time that a node is reserved for, it is defined by
    an integer number of node-allocations.
    For a node reservation its *jobs* are the set of jobs that will be run within the node
    reservation.
    A minimal node reservation has time equal to one atomic node allocation, or the minimum
    number node allocations to run the longest running job in its jobs.
    :rtype: int
    :returns: The minimum number of minimal node allocations estimated to be required to run all
              the jobs in jobShapes.
    """
    logger.debug('Running bin packing for node shape %s and %s job(s).', nodeShape, len(jobShapes))
    # Sort in descending order from largest to smallest. The FFD like-strategy will pack the jobs in order from longest
    # to shortest.
    jobShapes.sort()
    jobShapes.reverse()
    assert len(jobShapes) == 0 or jobShapes[0] >= jobShapes[-1]

    class NodeReservation(object):
        """
        Represents a node reservation. To represent the resources available in a reservation a
        node reservation is represented as a sequence of Shapes, each giving the resources free
        within the given interval of time
        """

        def __init__(self, shape):
            # The wall-time and resource available
            self.shape = shape
            # The next portion of the reservation
            self.nReservation = None

    nodeReservations = []  # The list of node reservations

    for jS in jobShapes:
        def addToReservation():
            """
            Function adds the job, jS, to the first node reservation in which it will fit (this
            is the bin-packing aspect)
            """

            def fits(x, y):
                """
                Check if a job shape's resource requirements will fit within a given node allocation
                """
                return y.memory <= x.memory and y.cores <= x.cores and y.disk <= x.disk

            def subtract(x, y):
                """
                Adjust available resources of a node allocation as a job is scheduled within it.
                """
                return Shape(x.wallTime, x.memory - y.memory, x.cores - y.cores, x.disk - y.disk)

            def split(x, y, t):
                """
                Partition a node allocation into two
                """
                return (Shape(t, x.memory - y.memory, x.cores - y.cores, x.disk - y.disk),
                        NodeReservation(Shape(x.wallTime - t, x.memory, x.cores, x.disk)))

            i = 0 # Index of node reservation
            while True:
                # Case a new node reservation is required
                if i == len(nodeReservations):
                    x = NodeReservation(subtract(nodeShape, jS))
                    nodeReservations.append(x)
                    t = nodeShape.wallTime
                    while t < jS.wallTime:
                        y = NodeReservation(x.shape)
                        t += nodeShape.wallTime
                        x.nReservation = y
                        x = y
                    return

                # Attempt to add the job to node reservation i
                x = nodeReservations[i]
                y = x
                t = 0
                
                while True:
                    if fits(y.shape, jS):
                        t += y.shape.wallTime
                        
                        # If the jS fits in the node allocation from x to y
                        if t >= jS.wallTime:
                            t = 0
                            while x != y:
                                x.shape = subtract(x.shape, jS)
                                t += x.shape.wallTime
                                x = x.nReservation
                            assert x == y
                            assert jS.wallTime - t <= x.shape.wallTime
                            if jS.wallTime - t < x.shape.wallTime:
                                x.shape, nS = split(x.shape, jS, jS.wallTime - t)
                                nS.nReservation = x.nReservation
                                x.nReservation = nS
                            else:
                                assert jS.wallTime - t == x.shape.wallTime
                                x.shape = subtract(x.shape, jS)
                            return 
                        
                        # If the job would fit, but is longer than the total node allocation
                        # extend the node allocation
                        elif y.nReservation == None and x == nodeReservations[i]:
                            # Extend the node reservation to accommodate jS
                            y.nReservation = NodeReservation(nodeShape)
                        
                    else: # Does not fit, reset
                        x = y.nReservation
                        t = 0
                        
                    y = y.nReservation
                    if y is None:
                        # Reached the end of the reservation without success so stop trying to
                        # add to reservation i
                        break
                i += 1

        addToReservation()
    logger.debug("Done running bin packing for node shape %s and %s job(s) resulting in %s node "
                 "reservations.", nodeShape, len(jobShapes), len(nodeReservations))
    return len(nodeReservations)


class ClusterScaler(object):
    def __init__(self, provisioner, leader, config):
        """
        Class manages automatically scaling the number of worker nodes.
        :param AbstractProvisioner provisioner: Provisioner instance to scale.
        :param toil.leader.Leader leader: 
        :param Config config: Config object from which to draw parameters.
        """
        self.provisioner = provisioner
        self.leader = leader
        self.config = config
        # Indicates that the scaling threads should shutdown
        self.stop = False

        assert config.maxPreemptableNodes >= 0 and config.maxNodes >= 0
        require(config.maxPreemptableNodes + config.maxNodes > 0,
                'Either --maxNodes or --maxPreemptableNodes must be non-zero.')
        
        self.preemptableScaler = ScalerThread(self, preemptable=True) if self.config.maxPreemptableNodes > 0 else None

        self.scaler = ScalerThread(self, preemptable=False) if self.config.maxNodes > 0 else None

    def start(self):
        """ 
        Start the cluster scaler thread(s).
        """
        if self.preemptableScaler != None:
            self.preemptableScaler.start()

        if self.scaler != None:
            self.scaler.start()

    def check(self):
        """
        Attempt to join any existing scaler threads that may have died or finished. This insures
        any exceptions raised in the threads are propagated in a timely fashion.
        """
        exception = False
        for scalerThread in [self.preemptableScaler, self.scaler]:
            if scalerThread is not None:
                try:
                    scalerThread.join(timeout=0)
                except Exception as e:
                    logger.exception(e)
                    exception = True
        if exception:
            raise RuntimeError('The cluster scaler has exited due to an exception')

    def shutdown(self):
        """
        Shutdown the cluster.
        """
        self.stop = True
        for scaler in self.preemptableScaler, self.scaler:
            if scaler is not None:
                scaler.join()

    def addCompletedJob(self, job, wallTime):
        """
        Adds the shape of a completed job to the queue, allowing the scalar to use the last N
        completed jobs in factoring how many nodes are required in the cluster.
        :param toil.job.JobNode job: The memory, core and disk requirements of the completed job
        :param int wallTime: The wall-time taken to complete the job in seconds.
        """
        s = Shape(wallTime=wallTime, memory=job.memory, cores=job.cores, disk=job.disk)
        if job.preemptable and self.preemptableScaler is not None:
            self.preemptableScaler.jobShapes.add(s)
        else:
            self.scaler.jobShapes.add(s)


class ScalerThread(ExceptionalThread):
    """
    A thread that automatically scales the number of either preemptable or non-preemptable worker
    nodes according to the number of jobs queued and the resource requirements of the last N
    completed jobs.
    The scaling calculation is essentially as follows: Use the RecentJobShapes instance to
    calculate how many nodes, n, can be used to productively compute the last N completed
    jobs. Let M be the number of jobs issued to the batch system. The number of nodes
    required is then estimated to be alpha * n * M/N, where alpha is a scaling factor used to
    adjust the balance between under- and over- provisioning the cluster.
    At each scaling decision point a comparison between the current, C, and newly estimated
    number of nodes is made. If the absolute difference is less than beta * C then no change
    is made, else the size of the cluster is adapted. The beta factor is an inertia parameter
    that prevents continual fluctuations in the number of nodes.
    """
    def __init__(self, scaler, preemptable):
        """
        :param ClusterScaler scaler: the parent class
        """
        super(ScalerThread, self).__init__(name='preemptable-scaler' if preemptable else 'scaler')
        self.scaler = scaler
        self.preemptable = preemptable
        self.nodeTypeString = ("preemptable" if self.preemptable else "non-preemptable") + " nodes" # Used for logging
        # Resource requirements and wall-time of an atomic node allocation
        self.nodeShape = scaler.provisioner.getNodeShape(preemptable=preemptable)
        # Monitors the requirements of the N most recently completed jobs
        self.jobShapes = RecentJobShapes(scaler.config, self.nodeShape)
        # Minimum/maximum number of either preemptable or non-preemptable nodes in the cluster
        self.minNodes = scaler.config.minPreemptableNodes if preemptable else scaler.config.minNodes
        self.maxNodes = scaler.config.maxPreemptableNodes if preemptable else scaler.config.maxNodes
        if isinstance(self.scaler.leader.batchSystem, AbstractScalableBatchSystem):
<<<<<<< HEAD
            self.totalNodes = len(self.scaler.leader.provisioner.getWorkersInCluster(self.preemptable))
=======
            self.totalNodes = len(self.scaler.leader.batchSystem.getNodes(self.preemptable))
            self.scaler.provisioner.setStaticNodesDict(self.scaler.leader.batchSystem.getNodes(self.preemptable), self.preemptable)
>>>>>>> 39450f72
        else:
            self.totalNodes = 0
        logger.info('Starting with %s %s(s) in the cluster.', self.totalNodes, self.nodeTypeString)
        
        if scaler.config.clusterStats:
            self.scaler.provisioner.startStats(preemptable=preemptable)

    def tryRun(self):
        global _preemptableNodeDeficit

        while not self.scaler.stop:
            with throttle(self.scaler.config.scaleInterval):
                self.totalNodes = len(self.scaler.leader.provisioner.getWorkersInCluster(self.preemptable))
                # Estimate the number of nodes to run the issued jobs.
                # Number of jobs issued
                queueSize = self.scaler.leader.getNumberOfJobsIssued(preemptable=self.preemptable)
                
                # Job shapes of completed jobs
                recentJobShapes = self.jobShapes.get()
                assert len(recentJobShapes) > 0
                
                # Estimate of number of nodes needed to run recent jobs
                nodesToRunRecentJobs = binPacking(recentJobShapes, self.nodeShape)
                
                # Actual calculation of the estimated number of nodes required
                estimatedNodes = 0 if queueSize == 0 else max(1, int(round(
                    self.scaler.config.alphaPacking
                    * nodesToRunRecentJobs
                    * float(queueSize) / len(recentJobShapes))))
                
                # Account for case where the average historical runtime of completed jobs is less
                # than the runtime of currently running jobs. This is important
                # to avoid a deadlock where the estimated number of nodes to run the jobs
                # is too small to schedule a set service jobs and their dependent jobs, leading
                # to service jobs running indefinitely.
                
                # How many jobs are currently running and their average runtime.
                numberOfRunningJobs, currentAvgRuntime  = self.scaler.leader.getNumberAndAvgRuntimeOfCurrentlyRunningJobs()
                
                # Average runtime of recently completed jobs
                historicalAvgRuntime = sum(map(lambda jS : jS.wallTime, recentJobShapes))/len(recentJobShapes)

                # Ratio of avg. runtime of currently running and completed jobs
                runtimeCorrection = float(currentAvgRuntime)/historicalAvgRuntime if currentAvgRuntime > historicalAvgRuntime and numberOfRunningJobs >= estimatedNodes else 1.0
                
                # Make correction, if necessary (only do so if cluster is busy and average runtime is higher than historical
                # average)
                if runtimeCorrection != 1.0:
                    estimatedNodes = int(round(estimatedNodes * runtimeCorrection))
                    if self.totalNodes < self.maxNodes:
                        logger.warn("Historical avg. runtime (%s) is less than current avg. runtime (%s) and cluster"
                                    " is being well utilised (%s running jobs), increasing cluster requirement by: %s" % 
                                    (historicalAvgRuntime, currentAvgRuntime, numberOfRunningJobs, runtimeCorrection))

                # If we're the non-preemptable scaler, we need to see if we have a deficit of
                # preemptable nodes that we should compensate for.
                if not self.preemptable:
                    compensation = self.scaler.config.preemptableCompensation
                    assert 0.0 <= compensation <= 1.0
                    # The number of nodes we provision as compensation for missing preemptable
                    # nodes is the product of the deficit (the number of preemptable nodes we did
                    # _not_ allocate) and configuration preference.
                    compensationNodes = int(round(_preemptableNodeDeficit * compensation))
                    if compensationNodes > 0:
                        logger.info('Adding %d preemptable nodes to compensate for a deficit of %d '
                                    'non-preemptable ones.', compensationNodes, _preemptableNodeDeficit)
                    estimatedNodes += compensationNodes

                jobsPerNode = (0 if nodesToRunRecentJobs <= 0
                               else len(recentJobShapes) / float(nodesToRunRecentJobs))
                if estimatedNodes > 0 and self.totalNodes < self.maxNodes:
                    logger.info('Estimating that cluster needs %s %s of shape %s, from current '
                                'size of %s, given a queue size of %s, the number of jobs per node '
                                'estimated to be %s, an alpha parameter of %s and a run-time length correction of %s.',
                                estimatedNodes, self.nodeTypeString, self.nodeShape,
                                self.totalNodes, queueSize, jobsPerNode,
                                self.scaler.config.alphaPacking, runtimeCorrection)

                # Use inertia parameter to stop small fluctuations
                delta = self.totalNodes * max(0.0, self.scaler.config.betaInertia - 1.0)
                if self.totalNodes - delta <= estimatedNodes <= self.totalNodes + delta:
                    logger.debug('Difference in new (%s) and previous estimates in number of '
                                 '%s (%s) required is within beta (%s), making no change.',
                                 estimatedNodes, self.nodeTypeString, self.totalNodes, self.scaler.config.betaInertia)
                    estimatedNodes = self.totalNodes

                # Bound number using the max and min node parameters
                if estimatedNodes > self.maxNodes:
                    logger.debug('Limiting the estimated number of necessary %s (%s) to the '
                                 'configured maximum (%s).', self.nodeTypeString, estimatedNodes, self.maxNodes)
                    estimatedNodes = self.maxNodes
                elif estimatedNodes < self.minNodes:
                    logger.info('Raising the estimated number of necessary %s (%s) to the '
                                'configured mininimum (%s).', self.nodeTypeString, estimatedNodes, self.minNodes)
                    estimatedNodes = self.minNodes

                if estimatedNodes != self.totalNodes:
                    logger.info('Changing the number of %s from %s to %s.', self.nodeTypeString, self.totalNodes,
                                estimatedNodes)
                    self.totalNodes = self.scaler.provisioner.setNodeCount(numNodes=estimatedNodes,
                                                                           preemptable=self.preemptable)
                    
                    # If we were scaling up the number of preemptable nodes and failed to meet
                    # our target, we need to update the slack so that non-preemptable nodes will
                    # be allocated instead and we won't block. If we _did_ meet our target,
                    # we need to reset the slack to 0.
                    if self.preemptable:
                        if self.totalNodes < estimatedNodes:
                            deficit = estimatedNodes - self.totalNodes
                            logger.info('Preemptable scaler detected deficit of %d nodes.', deficit)
                            _preemptableNodeDeficit = deficit
                        else:
                            _preemptableNodeDeficit = 0

                self.scaler.provisioner.checkStats()
                    
        self.scaler.provisioner.shutDown(preemptable=self.preemptable)
        logger.info('Scaler exited normally.')<|MERGE_RESOLUTION|>--- conflicted
+++ resolved
@@ -306,12 +306,8 @@
         self.minNodes = scaler.config.minPreemptableNodes if preemptable else scaler.config.minNodes
         self.maxNodes = scaler.config.maxPreemptableNodes if preemptable else scaler.config.maxNodes
         if isinstance(self.scaler.leader.batchSystem, AbstractScalableBatchSystem):
-<<<<<<< HEAD
             self.totalNodes = len(self.scaler.leader.provisioner.getWorkersInCluster(self.preemptable))
-=======
-            self.totalNodes = len(self.scaler.leader.batchSystem.getNodes(self.preemptable))
             self.scaler.provisioner.setStaticNodesDict(self.scaler.leader.batchSystem.getNodes(self.preemptable), self.preemptable)
->>>>>>> 39450f72
         else:
             self.totalNodes = 0
         logger.info('Starting with %s %s(s) in the cluster.', self.totalNodes, self.nodeTypeString)
